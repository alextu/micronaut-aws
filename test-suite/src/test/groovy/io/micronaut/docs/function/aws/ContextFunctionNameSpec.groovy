--- conflicted
+++ resolved
@@ -1,7 +1,6 @@
 package io.micronaut.docs.function.aws
 
 import com.amazonaws.services.lambda.runtime.Context
-import io.micronaut.context.ApplicationContext
 import io.micronaut.function.aws.MicronautRequestStreamHandler
 import io.micronaut.test.extensions.spock.annotation.MicronautTest
 import spock.lang.Specification
@@ -10,12 +9,7 @@
 class ContextFunctionNameSpec extends Specification {
     void "Context::getFunctionName has priority over micronaut.function.name property"() {
         given:
-<<<<<<< HEAD
         MicronautRequestStreamHandler handler = new MicronautRequestStreamHandler()
-=======
-        ApplicationContext ctx = ApplicationContext.run(['micronaut.function.name': 'capitalize'])
-        MicronautRequestStreamHandler handler = new MicronautRequestStreamHandler(ctx)
->>>>>>> 874236d9
 
         when:
         String input = 'jOHn'
