package io.micronaut.function.aws.proxy

import com.amazonaws.serverless.proxy.internal.testutils.AwsProxyRequestBuilder
import com.amazonaws.serverless.proxy.internal.testutils.MockLambdaContext
import com.amazonaws.serverless.proxy.model.AwsProxyResponse
import com.amazonaws.services.lambda.runtime.Context
import io.micronaut.context.ApplicationContext
import io.micronaut.core.async.publisher.Publishers
import io.micronaut.http.HttpMethod
import io.micronaut.http.HttpRequest
import io.micronaut.http.HttpResponse
import io.micronaut.http.MutableHttpResponse
import io.micronaut.http.annotation.Controller
import io.micronaut.http.annotation.Filter
import io.micronaut.http.annotation.Get
import io.micronaut.http.annotation.Produces
import io.micronaut.http.filter.HttpServerFilter
import io.micronaut.http.filter.ServerFilterChain
import io.micronaut.http.server.exceptions.ExceptionHandler
import io.micronaut.security.annotation.Secured
import io.micronaut.security.rules.AbstractSecurityRule
import io.micronaut.security.rules.SecurityRule
import io.micronaut.security.rules.SecurityRuleResult
import io.micronaut.security.token.RolesFinder
import io.micronaut.validation.Validated
import io.micronaut.web.router.RouteMatch
import org.reactivestreams.Publisher
import spock.lang.AutoCleanup
import spock.lang.Shared
import spock.lang.Specification

import javax.annotation.Nullable
import javax.inject.Singleton

class FiltersSpec extends Specification {
    @Shared @AutoCleanup MicronautLambdaContainerHandler handler = new MicronautLambdaContainerHandler(
<<<<<<< HEAD
            ApplicationContext.build().properties([
                    'spec.name': 'FiltersSpec'
            ])
=======
            ApplicationContext.build('micronaut.server.cors.enabled': true)
>>>>>>> 097e370d
    )
    @Shared Context lambdaContext = new MockLambdaContext()

    void "test filters are run correctly"() {
        given:
        AwsProxyRequestBuilder builder = new AwsProxyRequestBuilder('/filter-test/ok', HttpMethod.GET.toString())

        when:
        def response = handler.proxy(builder.build(), lambdaContext)

        then:
        response.statusCode == 200
        response.body == 'OK'
        response.multiValueHeaders
        response.multiValueHeaders.getFirst('X-Test-Filter') == 'true'
    }

    void "filters are applied on non matching methods - cors filter works"() {
        given:
            AwsProxyRequestBuilder builder = new AwsProxyRequestBuilder('/filter-test/ok', HttpMethod.OPTIONS.toString())
                    .header('Origin', 'https://micronaut.io')
                    .header('Access-Control-Request-Method', 'GET')

        when:
            AwsProxyResponse response = handler.proxy(builder.build(), lambdaContext)

        then:
            response.statusCode == 200
            response.multiValueHeaders
            response.multiValueHeaders.getFirst('Access-Control-Allow-Origin') == 'https://micronaut.io'
    }

    void "filters are applied on non matching methods - cors filter disable if not preflight"() {
        given:
            AwsProxyRequestBuilder builder = new AwsProxyRequestBuilder('/filter-test/ok', HttpMethod.OPTIONS.toString())

        when:
            AwsProxyResponse response = handler.proxy(builder.build(), lambdaContext)

        then:
            response.statusCode == 405
    }

    void "test filters are run correctly with custom exception handler"() {
        given:
        AwsProxyRequestBuilder builder = new AwsProxyRequestBuilder('/filter-test/exception', HttpMethod.GET.toString())

        when:
        def response = handler.proxy(builder.build(), lambdaContext)

        then:
        response.statusCode == 200
        response.body == 'Exception Handled'
        response.multiValueHeaders
        response.multiValueHeaders.getFirst('X-Test-Filter') == 'true'
    }

    @Secured(SecurityRule.IS_ANONYMOUS)
    @Controller("/filter-test")
    @Validated
    @Requires(property = 'spec.name', value = 'FiltersSpec')
    static class TestController {
        @Get("/ok")
        String ok() {
            return "OK"
        }

        @Get("/exception")
        void exception() {
            throw new CustomException()
        }
    }

    @Secured(SecurityRule.IS_ANONYMOUS)
    @Filter("/filter-test/**")
    @Requires(property = 'spec.name', value = 'FiltersSpec')
    static class TestFilter implements HttpServerFilter {
        @Override
        Publisher<MutableHttpResponse<?>> doFilter(HttpRequest<?> request, ServerFilterChain chain) {
            return Publishers.map(chain.proceed(request), { mutableHttpResponse ->
                mutableHttpResponse.getHeaders().add("X-Test-Filter", "true")
                return mutableHttpResponse
            })
        }

    }

    static class CustomException extends RuntimeException {
    }

    @Produces
    @Singleton
    @Requires(property = 'spec.name', value = 'FiltersSpec')
    static class CustomExceptionHandler implements ExceptionHandler<CustomException, HttpResponse> {
        @Override
        HttpResponse handle(HttpRequest request, CustomException exception) {
            return HttpResponse.ok("Exception Handled")
        }
    }

    @Singleton
    static class NoRouteRule extends AbstractSecurityRule {

        NoRouteRule(RolesFinder rolesFinder) {
            super(rolesFinder)
        }

        @Override
        SecurityRuleResult check(HttpRequest<?> request, @Nullable RouteMatch<?> routeMatch, @Nullable Map<String, Object> claims) {
            return routeMatch == null ? SecurityRuleResult.ALLOWED : SecurityRuleResult.UNKNOWN
        }

    }

}<|MERGE_RESOLUTION|>--- conflicted
+++ resolved
@@ -5,6 +5,7 @@
 import com.amazonaws.serverless.proxy.model.AwsProxyResponse
 import com.amazonaws.services.lambda.runtime.Context
 import io.micronaut.context.ApplicationContext
+import io.micronaut.context.annotation.Requires
 import io.micronaut.core.async.publisher.Publishers
 import io.micronaut.http.HttpMethod
 import io.micronaut.http.HttpRequest
@@ -34,13 +35,10 @@
 
 class FiltersSpec extends Specification {
     @Shared @AutoCleanup MicronautLambdaContainerHandler handler = new MicronautLambdaContainerHandler(
-<<<<<<< HEAD
             ApplicationContext.build().properties([
-                    'spec.name': 'FiltersSpec'
+                    'spec.name': 'FiltersSpec',
+                    'micronaut.server.cors.enabled': true
             ])
-=======
-            ApplicationContext.build('micronaut.server.cors.enabled': true)
->>>>>>> 097e370d
     )
     @Shared Context lambdaContext = new MockLambdaContext()
 
