plugins {
    id "com.gradle.enterprise" version "3.6.1"
}

rootProject.name = 'aws'

include 'aws-bom'
include 'function-aws'
include 'function-client-aws'
include 'function-aws-api-proxy'
include 'function-aws-api-proxy-test'
include 'aws-alexa'
include 'aws-parameter-store'
include 'aws-route53'
include 'aws-alexa-httpserver'
include 'function-aws-alexa'
include 'function-aws-custom-runtime'
include 'aws-common'
include 'aws-sdk-v1'
include 'aws-sdk-v2'
include 'function-aws-test'

<<<<<<< HEAD
gradleEnterprise {
    buildScan {
        termsOfServiceUrl = "https://gradle.com/terms-of-service"
        termsOfServiceAgree = "yes"
        publishAlways()
    }
}
=======
include 'test-suite'
include 'test-suite-groovy'
include 'test-suite-kotlin'
>>>>>>> fb4e9465
<|MERGE_RESOLUTION|>--- conflicted
+++ resolved
@@ -19,8 +19,10 @@
 include 'aws-sdk-v1'
 include 'aws-sdk-v2'
 include 'function-aws-test'
+include 'test-suite'
+include 'test-suite-groovy'
+include 'test-suite-kotlin'
 
-<<<<<<< HEAD
 gradleEnterprise {
     buildScan {
         termsOfServiceUrl = "https://gradle.com/terms-of-service"
@@ -28,8 +30,3 @@
         publishAlways()
     }
 }
-=======
-include 'test-suite'
-include 'test-suite-groovy'
-include 'test-suite-kotlin'
->>>>>>> fb4e9465
