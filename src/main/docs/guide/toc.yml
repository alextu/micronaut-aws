introduction: Introduction
releases: Release History
mnawstwo:
  title: Micronaut AWS 2.0
  mnawstwoWhatsNew: What's new in Micronaut AWS 2.0 ?
  mnawstwoBreaks: Breaking Changes in Micronaut AWS 2.0
corretto: Amazon Correto
sdkv1:
  title: AWS SDK v1
  awsCredentialsProvider: AWS Credentials Provider
sdkv2:
  title: AWS SDK v2
  sdkHttpClient:
    title: SDK HTTP Client
    urlConnection: URLConnection client
    apacheHttpClient: Apache HTTP client
    nettyClient: Netty client
  awsCredentials: Supplying AWS credentials
  awsRegionSelection: AWS region selection
  s3: S3
  dynamodb: Dynamo DB
  ses: SES
  sns: SNS
  sqs: SQS
  ssm: SSM
  secretsmanager: Secrets Manager
  servicediscovery: Service discovery
  advancedConfiguration: Advanced configuration
  otherServices: Other services
lambda:
  title: AWS Lambda Support
  applicationtypesforawslambda: Micronaut Application Types for AWS Lambda
  awslambdaconsiderations: AWS Lambda Considerations
  awslambdaruntimes: AWS Lambda Runtimes
  applicationtyperuntimedependencies: Application Types, Lambda Runtimes, Dependencies
  lambdatriggers: Lambda Triggers
  requestHandlers: Lambda Handlers
  coldstartups: Cold Startups
  customRuntimes: GraalVM and AWS Custom runtimes
  mdc: MDC Logging
  lambdaTutorials: Micronaut AWS Lambda Tutorials
  lambdaTesting: Testing Lambda Handlers
  lambdaStreamHandler: MicronautRequestStreamHandler
<<<<<<< HEAD
=======
  lambdafunctionclient: Invoke Lambda with @FunctionClient
>>>>>>> 7067dbc0
alexa:
  title: Alexa Support
  alexaskillconfiguration: Alexa Skill Configuration
  skillbuilderprovider: Skill Builder Provider
  alexahandlers: Handlers
  alexalambda: Alexa Skill as an AWS Lambda Function
  webservice: Alexa Skill as a Web Service
  ssmlbuilder: SSML Builder
  flashbriefings: Flash Briefings
distributedconfiguration:
  title: Distributed Configuration
  distributedconfigurationsecretsmanager: AWS Secrets Manager
  parametersStore: AWS System Manager Parameter Store
repository: Repository
thirdPartyLibraries: Third-party libraries<|MERGE_RESOLUTION|>--- conflicted
+++ resolved
@@ -41,10 +41,7 @@
   lambdaTutorials: Micronaut AWS Lambda Tutorials
   lambdaTesting: Testing Lambda Handlers
   lambdaStreamHandler: MicronautRequestStreamHandler
-<<<<<<< HEAD
-=======
   lambdafunctionclient: Invoke Lambda with @FunctionClient
->>>>>>> 7067dbc0
 alexa:
   title: Alexa Support
   alexaskillconfiguration: Alexa Skill Configuration
